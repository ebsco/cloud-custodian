# Copyright 2017 Capital One Services, LLC
#
# Licensed under the Apache License, Version 2.0 (the "License");
# you may not use this file except in compliance with the License.
# You may obtain a copy of the License at
#
# http://www.apache.org/licenses/LICENSE-2.0
#
# Unless required by applicable law or agreed to in writing, software
# distributed under the License is distributed on an "AS IS" BASIS,
# WITHOUT WARRANTIES OR CONDITIONS OF ANY KIND, either express or implied.
# See the License for the specific language governing permissions and
# limitations under the License.

import datetime
import logging
import operator
import time

import boto3
from botocore.exceptions import ClientError
from concurrent.futures import as_completed
import click
from tabulate import tabulate

from c7n.credentials import assumed_session, SessionFactory
from c7n.utils import format_event, chunks

from c7n_org.cli import init, filter_accounts, CONFIG_SCHEMA, WORKER_COUNT

log = logging.getLogger('c7n-guardian')


# make email required in org schema
CONFIG_SCHEMA['definitions']['account']['properties']['email'] = {'type': 'string'}
for el in CONFIG_SCHEMA['definitions']['account']['anyOf']:
    el['required'].append('email')


@click.group()
def cli():
    """Automate Guard Duty Setup."""


@cli.command()
@click.option('-c', '--config',
              required=True, help="Accounts config file", type=click.Path())
@click.option('-t', '--tags', multiple=True, default=None)
@click.option('-a', '--accounts', multiple=True, default=None)
@click.option('--master', help='Master account id or name')
@click.option('--debug', help='Run single-threaded', is_flag=True)
@click.option('--region', default='us-east-1')
def report(config, tags, accounts, master, debug, region):
    """report on guard duty enablement by account"""
    accounts_config, master_info, executor = guardian_init(
        config, debug, master, accounts, tags)

    session = get_session(
        master_info.get('role'), 'c7n-guardian',
        master_info.get('profile'),
        region)

    client = session.client('guardduty')
    detector_id = get_or_create_detector_id(client)

    members = {m['AccountId']: m for m in
               client.list_members(DetectorId=detector_id).get('Members')}

    accounts_report = []
    for a in accounts_config['accounts']:
        ar = dict(a)
        accounts_report.append(ar)
        ar.pop('tags', None)
        ar.pop('role')
        ar.pop('regions', None)
        if a['account_id'] not in members:
            ar['member'] = False
            ar['status'] = None
            ar['invited'] = None
            ar['updated'] = datetime.datetime.now().isoformat()
            continue
        m = members[a['account_id']]
        ar['status'] = m['RelationshipStatus']
        ar['member'] = True
        ar['joined'] = m['InvitedAt']
        ar['updated'] = m['UpdatedAt']

    accounts_report.sort(key=operator.itemgetter('updated'), reverse=True)
    print(tabulate(accounts_report, headers=('keys')))


@cli.command()
@click.option('-c', '--config',
              required=True, help="Accounts config file", type=click.Path())
@click.option('-t', '--tags', multiple=True, default=None)
@click.option('-a', '--accounts', multiple=True, default=None)
@click.option('--master', help='Master account id or name')
@click.option('--debug', help='Run single-threaded', is_flag=True)
@click.option('--suspend', help='Suspend monitoring in master', is_flag=True)
@click.option('--disable-detector', help='Disable detector in member account',
              is_flag=True)
@click.option('--delete-detector', help='Disable detector in member account',
              is_flag=True)
@click.option('--dissociate', help='Disassociate member account',
              is_flag=True)
@click.option('--region')
def disable(config, tags, accounts, master, debug,
            suspend, disable_detector, delete_detector, dissociate, region):
    """suspend guard duty in the given accounts."""
    accounts_config, master_info, executor = guardian_init(
        config, debug, master, accounts, tags)

    if sum(map(int, (suspend, disable_detector, dissociate))) != 1:
        raise ValueError((
            "One and only of suspend, disable-detector, dissociate"
            "can be specified."))

    master_session = get_session(
        master_info['role'], 'c7n-guardian',
        master_info.get('profile'), region)
    master_client = master_session.client('guardduty')
    detector_id = get_or_create_detector_id(master_client)

    if suspend:
        unprocessed = master_client.stop_monitoring_members(
            DetectorId=detector_id,
            AccountIds=[a['account_id'] for a in accounts_config['accounts']]
        ).get('UnprocessedAccounts', ())

        if unprocessed:
            log.warning(
                "Following accounts where unprocessed\n %s",
                format_event(unprocessed))
        log.info("Stopped monitoring %d accounts in master",
                 len(accounts_config['accounts']))
        return

    if dissociate:
        master_client.disassociate_members(
            DetectorId=detector_id,
            AccountIds=[a['account_id'] for a in accounts_config['accounts']])

    # Seems like there's a couple of ways to disable an account
    # delete the detector (member), disable the detector (master or member),
    # or disassociate members, or from member disassociate from master.
    for a in accounts_config['accounts']:
        member_session = get_session(
            a['role'], 'c7n-guardian',
            a.get('profile'), region)

        member_client = member_session.client('guardduty')
        m_detector_id = get_or_create_detector_id(member_client)
        if disable_detector:
            member_client.update_detector(
                DetectorId=m_detector_id, Enable=False)
            log.info("Disabled detector in account:%s", a['name'])
        if dissociate:
            try:
                log.info("Disassociated member account:%s", a['name'])
                result = member_client.disassociate_from_master_account(
                    DetectorId=m_detector_id)
                log.info("Result %s", format_event(result))
            except ClientError as e:
                if e.response['Error']['Code'] == 'InvalidInputException':
                    continue
        if delete_detector:
            member_client.delete_detector(DetectorId=m_detector_id)
            log.info("Deleted detector in account:%s", a['name'])


def get_session(role, session_name, profile, region):
    if role:
        return assumed_session(role, session_name, region=region)
    else:
        return SessionFactory(region, profile)()


def expand_regions(regions, partition='aws'):
    if 'all' in regions:
        regions = boto3.Session().get_available_regions('ec2')
    return regions


@cli.command()
@click.option('-c', '--config',
              required=True, help="Accounts config file", type=click.Path())
@click.option('--master', help='Master account id or name')
@click.option('-a', '--accounts', multiple=True, default=None)
@click.option('-t', '--tags', multiple=True, default=None)
@click.option('--debug', help='Run single-threaded', is_flag=True)
@click.option('--message', help='Welcome Message for member accounts')
@click.option(
    '-r', '--region',
    default=['all'], help='Region to enable (default: all)',
    multiple=True)
def enable(config, master, tags, accounts, debug, message, region):
    """enable guard duty on a set of accounts"""
    accounts_config, master_info, executor = guardian_init(
        config, debug, master, accounts, tags)
    
    regions = expand_regions(region)
    
    for r in regions:
        log.info("Processing Region:%s", r)
        enable_region(master_info, accounts_config, executor, message, r)
    
    

def enable_region(master_info, accounts_config, executor, message, region):
    master_session = get_session(
        master_info.get('role'), 'c7n-guardian',
        master_info.get('profile'),
        region=region)

    master_client = master_session.client('guardduty')
    detector_id = get_or_create_detector_id(master_client)
    ip_set = get_or_create_ip_set(master_client, detector_id, master_info.get('trustedIP'))

    log.info("Region:%s master successfully uploaded ipset %s for guard duty", region, ip_set)

    results = master_client.get_paginator(
        'list_members').paginate(DetectorId=detector_id, OnlyAssociated="FALSE")
    extant_members = results.build_full_result().get('Members', ())
    extant_ids = {m['AccountId'] for m in extant_members}

    # Find active members
    active_ids = {m['AccountId'] for m in extant_members
        if m['RelationshipStatus'] == 'Enabled'}
    # Find invited members
    invited_ids = {m['AccountId'] for m in extant_members
<<<<<<< HEAD
                       if m['RelationshipStatus'] == 'Invited'}
    # Find extant members currently have guardduty disabled(removed)
    resigned_ids = {m['AccountId'] for m in extant_members
                       if m['RelationshipStatus'] == 'Resigned'}

    resigned_ids = {a['account_id'] for a in accounts_config['accounts']
                     if a['account_id'] in resigned_ids}    
    
    if resigned_ids:
        master_client.delete_members(DetectorId=detector_id, AccountIds=list(resigned_ids))
        log.info("Region:%s Resigned %d members are deleted from master to re-enable guard duty", region, len(resigned_ids))
        extant_ids = extant_ids.difference(resigned_ids)
=======
        if m['RelationshipStatus'] == 'Invited'}
>>>>>>> a721e673

    # Find extant members not currently enabled
    suspended_ids = {m['AccountId'] for m in extant_members
        if m['RelationshipStatus'] == 'Disabled'}
    # Filter by accounts under consideration per config and cli flags
    suspended_ids = {a['account_id'] for a in accounts_config['accounts']
        if a['account_id'] in suspended_ids}

    if suspended_ids:
        unprocessed = master_client.start_monitoring_members(
            DetectorId=detector_id,
            AccountIds=list(suspended_ids)).get('UnprocessedAccounts')
        if unprocessed:
            log.warning(
                "Region: %s Unprocessed accounts on re-start monitoring %s",
                region, format_event(unprocessed))
        log.info("Region: %s Restarted monitoring on %d accounts",
                 region, len(suspended_ids))

    members = [{'AccountId': account['account_id'], 'Email': account['email']}
               for account in accounts_config['accounts']
               if account['account_id'] not in extant_ids]

    if not members:
        if not suspended_ids and not invited_ids:
            log.info("Region:%s All accounts already enabled", region)
            return list(active_ids)

    if (len(members) + len(extant_ids)) > 1000:
        raise ValueError(
            ("Region:%s Guard Duty only supports "
             "1000 member accounts per master account") % (region))

    log.info(
        "Region:%s Enrolling %d accounts in guard duty", region, len(members))

    unprocessed = []
    for account_set in chunks(members, 25):
        unprocessed.extend(master_client.create_members(
            DetectorId=detector_id,
            AccountDetails=account_set).get('UnprocessedAccounts', []))
    if unprocessed:
        log.warning(
            "Region:%s accounts where unprocessed - member create\n %s",
            region, format_event(unprocessed))

    log.info("Region:%s Inviting %d member accounts", region, len(members))
    unprocessed = []
    for account_set in chunks(
            [m for m in members if not m['AccountId'] in invited_ids], 25):
        params = {'AccountIds': [m['AccountId'] for m in account_set],
                  'DetectorId': detector_id}
        if message:
            params['Message'] = message
        unprocessed.extend(master_client.invite_members(
            **params).get('UnprocessedAccounts', []))
    if unprocessed:
        log.warning(
            "Region:%s accounts where unprocessed invite-members\n %s",
            region, format_event(unprocessed))

    members = [{'AccountId': account['account_id'], 'Email': account['email']}
               for account in accounts_config['accounts']
               if account['account_id'] not in active_ids]

    log.info("Region:%s Accepting %d invitations in members", region, len(members))
   
    with executor(max_workers=WORKER_COUNT) as w:
        futures = {}
        for a in accounts_config['accounts']:
            if a == master_info:
                continue
            if a['account_id'] in active_ids:
                continue
            time.sleep(5)
            futures[w.submit(enable_account, a, master_info['account_id'], region)] = a

        for f in as_completed(futures):
            a = futures[f]
            if f.exception():
                log.error("Region:%s Error processing account:%s error:%s",
                          region, a['name'], f.exception())
                continue
            if f.result():
                log.info('Region:%s Enabled guard duty on account:%s',
                         region, a['name'])
    return members


def enable_account(account, master_account_id, region):
    member_session = get_session(
        account.get('role'), 'c7n-guardian',
        profile=account.get('profile'),
        region=region)
    member_client = member_session.client('guardduty')
    m_detector_id = get_or_create_detector_id(member_client)    
    all_invitations = member_client.list_invitations().get('Invitations', [])
    invitations = [
        i for i in all_invitations
        if i['AccountId'] == master_account_id]
    invitations.sort(key=operator.itemgetter('InvitedAt'))
    if not invitations:
        log.warning(
            "Region:%s No guard duty invitation found account:%s id:%s aid:%s",
            region, account['name'], m_detector_id, account['account_id'])
        return

    member_client.accept_invitation(
        DetectorId=m_detector_id,
        InvitationId=invitations[-1]['InvitationId'],
        MasterId=master_account_id)
    return True


def get_or_create_detector_id(client):
    detectors = client.list_detectors().get('DetectorIds')
    if detectors:
        return detectors[0]
    else:
        return client.create_detector(Enable=True).get('DetectorId')

def get_or_create_ip_set(client, detector_id, trustedIP):
    ip_set = client.list_ip_sets(DetectorId=detector_id).get('IpSetIds')
    if ip_set:
        client.update_ip_set(Activate=True, DetectorId=detector_id, IpSetId=ip_set[0], Location=trustedIP)
        return ip_set
    else:
        return client.create_ip_set(Activate=True, DetectorId=detector_id, Format='TXT', Location=trustedIP, 
        Name='IpSet').get('IpSetId')


def get_master_info(accounts_config, master):
    master_info = None
    for a in accounts_config['accounts']:
        if a['name'] == master:
            master_info = a
            break
        if a['account_id'] == master:
            master_info = a
            break

    if master_info is None:
        raise ValueError("Master account: %s not found in accounts config" % (
            master))
    return master_info


def guardian_init(config, debug, master, accounts, tags):
    accounts_config, custodian_config, executor = init(
        config, None, debug, False, None, None, None, None)
    master_info = get_master_info(accounts_config, master)
    filter_accounts(accounts_config, tags, accounts, not_accounts=[master_info['name']])
    return accounts_config, master_info, executor

# AccountSet
#
#  get master invitation
#  get detectors
#  delete detector
#  disassociate from master<|MERGE_RESOLUTION|>--- conflicted
+++ resolved
@@ -228,7 +228,6 @@
         if m['RelationshipStatus'] == 'Enabled'}
     # Find invited members
     invited_ids = {m['AccountId'] for m in extant_members
-<<<<<<< HEAD
                        if m['RelationshipStatus'] == 'Invited'}
     # Find extant members currently have guardduty disabled(removed)
     resigned_ids = {m['AccountId'] for m in extant_members
@@ -241,9 +240,6 @@
         master_client.delete_members(DetectorId=detector_id, AccountIds=list(resigned_ids))
         log.info("Region:%s Resigned %d members are deleted from master to re-enable guard duty", region, len(resigned_ids))
         extant_ids = extant_ids.difference(resigned_ids)
-=======
-        if m['RelationshipStatus'] == 'Invited'}
->>>>>>> a721e673
 
     # Find extant members not currently enabled
     suspended_ids = {m['AccountId'] for m in extant_members
