# Copyright 2018 Capital One Services, LLC
#
# Licensed under the Apache License, Version 2.0 (the "License");
# you may not use this file except in compliance with the License.
# You may obtain a copy of the License at
#
# http://www.apache.org/licenses/LICENSE-2.0
#
# Unless required by applicable law or agreed to in writing, software
# distributed under the License is distributed on an "AS IS" BASIS,
# WITHOUT WARRANTIES OR CONDITIONS OF ANY KIND, either express or implied.
# See the License for the specific language governing permissions and
# limitations under the License.

from c7n_azure.query import QueryResourceManager
from c7n_azure.provider import resources
from c7n.filters.core import ValueFilter, type_schema
from c7n.filters.related import RelatedResourceFilter
<<<<<<< HEAD
=======

>>>>>>> 3a24d34b

@resources.register('loadbalancer')
class LoadBalancer(QueryResourceManager):

    class resource_type(object):
        service = 'azure.mgmt.network'
        client = 'NetworkManagementClient'
        enum_spec = ('load_balancers', 'list_all')
        id = 'id'
        type = 'loadbalancer'
        name = 'name'
        default_report_fields = (
            'name',
            'location',
            'resourceGroup'
        )

<<<<<<< HEAD
=======

>>>>>>> 3a24d34b
@LoadBalancer.filter_registry.register('frontend-public-ip')
class FrontEndIp(RelatedResourceFilter):
    """Filters load balancers by frontend public ip.

    :Example:

        .. code-block:: yaml

            policies:
               - name: loadbalancer-with-ipv6-frontend
                 resource: azure.loadbalancer
                 filters:
                    - type: frontend-public-ip
                      key: properties.publicIPAddressVersion
                      op: in
                      value_type: normalize
                      value: "ipv6"
    """

    schema = type_schema('frontend-public-ip', rinherit=ValueFilter.schema)

    RelatedResource = "c7n_azure.resources.public_ip.PublicIPAddress"
<<<<<<< HEAD
    RelatedIdsExpression = "properties.frontendIPConfigurations[].properties.publicIPAddress.id"
=======
    RelatedIdsExpression = "properties.frontendIPConfigurations[].properties.publicIPAddress.id"
>>>>>>> 3a24d34b
<|MERGE_RESOLUTION|>--- conflicted
+++ resolved
@@ -16,10 +16,6 @@
 from c7n_azure.provider import resources
 from c7n.filters.core import ValueFilter, type_schema
 from c7n.filters.related import RelatedResourceFilter
-<<<<<<< HEAD
-=======
-
->>>>>>> 3a24d34b
 
 @resources.register('loadbalancer')
 class LoadBalancer(QueryResourceManager):
@@ -37,10 +33,6 @@
             'resourceGroup'
         )
 
-<<<<<<< HEAD
-=======
-
->>>>>>> 3a24d34b
 @LoadBalancer.filter_registry.register('frontend-public-ip')
 class FrontEndIp(RelatedResourceFilter):
     """Filters load balancers by frontend public ip.
@@ -63,8 +55,4 @@
     schema = type_schema('frontend-public-ip', rinherit=ValueFilter.schema)
 
     RelatedResource = "c7n_azure.resources.public_ip.PublicIPAddress"
-<<<<<<< HEAD
-    RelatedIdsExpression = "properties.frontendIPConfigurations[].properties.publicIPAddress.id"
-=======
-    RelatedIdsExpression = "properties.frontendIPConfigurations[].properties.publicIPAddress.id"
->>>>>>> 3a24d34b
+    RelatedIdsExpression = "properties.frontendIPConfigurations[].properties.publicIPAddress.id"