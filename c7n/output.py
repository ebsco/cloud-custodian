# Copyright 2015-2017 Capital One Services, LLC
#
# Licensed under the Apache License, Version 2.0 (the "License");
# you may not use this file except in compliance with the License.
# You may obtain a copy of the License at
#
# http://www.apache.org/licenses/LICENSE-2.0
#
# Unless required by applicable law or agreed to in writing, software
# distributed under the License is distributed on an "AS IS" BASIS,
# WITHOUT WARRANTIES OR CONDITIONS OF ANY KIND, either express or implied.
# See the License for the specific language governing permissions and
# limitations under the License.
"""
Outputs metrics, logs, structured records across
a variety of sources.

See docs/usage/outputs.rst

"""
from __future__ import absolute_import, division, print_function, unicode_literals

import datetime
import gzip
import logging
import shutil
import tempfile

import os

from boto3.s3.transfer import S3Transfer

from c7n.registry import PluginRegistry
from c7n.log import CloudWatchLogHandler
from c7n.utils import local_session, parse_s3, get_retry

DEFAULT_NAMESPACE = "CloudMaid"

log = logging.getLogger('custodian.output')


blob_outputs = PluginRegistry('c7n.blob-outputs')


class MetricsOutput(object):
    """Send metrics data to cloudwatch
    """

    permissions = ("cloudWatch:PutMetricData",)

    retry = staticmethod(get_retry(('Throttling',)))

    @staticmethod
    def select(metrics_enabled):
        if metrics_enabled:
            return MetricsOutput
        return NullMetricsOutput

    def __init__(self, ctx, namespace=DEFAULT_NAMESPACE):
        self.ctx = ctx
        self.namespace = namespace
        self.buf = []

    def get_timestamp(self):
        """
        Now, if C7N_METRICS_TZ is set to TRUE, UTC timestamp will be used.
        For backwards compatibility, if it is not set, UTC will be the default.
        To disable this and use the system's time zone, C7N_METRICS_TZ shoule be set to FALSE.
        """

        if os.getenv("C7N_METRICS_TZ", '').upper() in ('TRUE', ''):
            return datetime.datetime.utcnow()
        else:
            return datetime.datetime.now()

    def flush(self):
        if self.buf:
            self._put_metrics(self.namespace, self.buf)
            self.buf = []

    def put_metric(self, key, value, unit, buffer=False, **dimensions):
        d = {
            "MetricName": key,
            "Timestamp": self.get_timestamp(),
            "Value": value,
            "Unit": unit}
        d["Dimensions"] = [
            {"Name": "Policy", "Value": self.ctx.policy.name},
            {"Name": "ResType", "Value": self.ctx.policy.resource_type}]
        for k, v in dimensions.items():
            d['Dimensions'].append({"Name": k, "Value": v})

        if buffer:
            self.buf.append(d)
            # Max metrics in a single request
            if len(self.buf) == 20:
                self.flush()
        else:
            self._put_metrics(self.namespace, [d])

    def _put_metrics(self, ns, metrics):
        watch = local_session(self.ctx.session_factory).client('cloudwatch')
        return self.retry(
            watch.put_metric_data, Namespace=ns, MetricData=metrics)


class NullMetricsOutput(MetricsOutput):

    permissions = ()

    def __init__(self, ctx, namespace=DEFAULT_NAMESPACE):
        super(NullMetricsOutput, self).__init__(ctx, namespace)
        self.data = []

    def _put_metrics(self, ns, metrics):
        self.data.append({'Namespace': ns, 'MetricData': metrics})
        for m in metrics:
            if m['MetricName'] not in ('ActionTime', 'ResourceTime'):
                log.debug(self.format_metric(m))

    def format_metric(self, m):
        label = "metric:%s %s:%s" % (m['MetricName'], m['Unit'], m['Value'])
        for d in m['Dimensions']:
            label += " %s:%s" % (d['Name'].lower(), d['Value'].lower())
        return label


class LogOutput(object):

    log_format = '%(asctime)s - %(name)s - %(levelname)s - %(message)s'

    def __init__(self, ctx):
        self.ctx = ctx

    def get_handler(self):
        raise NotImplementedError()

    def __enter__(self):
        log.debug("Storing output with %s" % repr(self))
        self.join_log()
        return self

    def __exit__(self, exc_type=None, exc_value=None, exc_traceback=None):
        self.leave_log()
        if exc_type is not None:
            log.exception("Error while executing policy")

    def join_log(self):
        self.handler = self.get_handler()
        self.handler.setLevel(logging.DEBUG)
        self.handler.setFormatter(logging.Formatter(self.log_format))
        mlog = logging.getLogger('custodian')
        mlog.addHandler(self.handler)

    def leave_log(self):
        mlog = logging.getLogger('custodian')
        mlog.removeHandler(self.handler)
        self.handler.flush()
        self.handler.close()


class CloudWatchLogOutput(LogOutput):

    log_format = '%(asctime)s - %(levelname)s - %(name)s - %(message)s'

    def get_handler(self):
        return CloudWatchLogHandler(
            log_group=self.ctx.options.log_group,
            log_stream=self.ctx.policy.name,
            session_factory=lambda x=None: self.ctx.session_factory(
                assume=False))

    def __repr__(self):
        return "<%s to group:%s stream:%s>" % (
            self.__class__.__name__,
            self.ctx.options.log_group,
            self.ctx.policy.name)


class FSOutput(LogOutput):

    @staticmethod
    def select(path):
        for k in blob_outputs.keys():
            if path.startswith('%s://' % k):
                return blob_outputs[k]
        # Fall back local disk
        return blob_outputs['file']

    @staticmethod
    def join(*parts):
        return os.path.join(*parts)

    def __init__(self, ctx):
        super(FSOutput, self).__init__(ctx)
        self.root_dir = self.ctx.output_path or tempfile.mkdtemp()

    def get_handler(self):
        return logging.FileHandler(
            os.path.join(self.root_dir, 'custodian-run.log'))

    def compress(self):
        # Compress files individually so thats easy to walk them, without
        # downloading tar and extracting.
        for root, dirs, files in os.walk(self.root_dir):
            for f in files:
                fp = os.path.join(root, f)
                with gzip.open(fp + ".gz", "wb", compresslevel=7) as zfh:
                    with open(fp, "rb") as sfh:
                        shutil.copyfileobj(sfh, zfh, length=2**15)
                    os.remove(fp)


@blob_outputs.register('file')
class DirectoryOutput(FSOutput):

    permissions = ()

    def __init__(self, ctx):
        super(DirectoryOutput, self).__init__(ctx)
        if self.root_dir.startswith('file://'):
            self.root_dir = self.root_dir[len('file://'):]
        if self.ctx.output_path is not None:
            if not os.path.exists(self.root_dir):
                os.makedirs(self.root_dir)

    def __repr__(self):
        return "<%s to dir:%s>" % (self.__class__.__name__, self.root_dir)


@blob_outputs.register('s3')
class S3Output(FSOutput):
    """
    Usage:

    .. code-block:: python

       with S3Output(session_factory, 's3://bucket/prefix'):
           log.info('xyz')  # -> log messages sent to custodian-run.log.gz

    """

    permissions = ('S3:PutObject',)

    def __init__(self, ctx):
        super(S3Output, self).__init__(ctx)
        self.date_path = datetime.datetime.now().strftime('%Y/%m/%d/%H')
        self.s3_path, self.bucket, self.key_prefix = parse_s3(
            self.ctx.output_path)
        self.root_dir = tempfile.mkdtemp()
        self.transfer = None

    def __repr__(self):
        return "<%s to bucket:%s prefix:%s>" % (
            self.__class__.__name__,
            self.bucket,
            "%s/%s" % (self.key_prefix, self.date_path))

    @staticmethod
    def join(*parts):
        return "/".join([s.strip('/') for s in parts])

    def __exit__(self, exc_type=None, exc_value=None, exc_traceback=None):
        if exc_type is not None:
            log.exception("Error while executing policy")
        log.debug("Uploading policy logs")
        self.leave_log()
        self.compress()
        self.transfer = S3Transfer(
            self.ctx.session_factory(assume=False).client('s3'))
        self.upload()
        shutil.rmtree(self.root_dir)
        log.debug("Policy Logs uploaded")

    def upload(self):
        for root, dirs, files in os.walk(self.root_dir):
            for f in files:
                key = "%s/%s%s" % (
                    self.key_prefix,
                    self.date_path,
                    "%s/%s" % (
                        root[len(self.root_dir):], f))
                key = key.strip('/')
                self.transfer.upload_file(
                    os.path.join(root, f), self.bucket, key,
                    extra_args={
<<<<<<< HEAD
                        'ServerSideEncryption': 'AES256','ACL': 'bucket-owner-full-control'})
=======
                        'ACL': 'bucket-owner-full-control',
                        'ServerSideEncryption': 'AES256'})
>>>>>>> a721e673
<|MERGE_RESOLUTION|>--- conflicted
+++ resolved
@@ -284,9 +284,5 @@
                 self.transfer.upload_file(
                     os.path.join(root, f), self.bucket, key,
                     extra_args={
-<<<<<<< HEAD
-                        'ServerSideEncryption': 'AES256','ACL': 'bucket-owner-full-control'})
-=======
                         'ACL': 'bucket-owner-full-control',
-                        'ServerSideEncryption': 'AES256'})
->>>>>>> a721e673
+                        'ServerSideEncryption': 'AES256'})